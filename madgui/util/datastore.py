--- conflicted
+++ resolved
@@ -1,13 +1,7 @@
 from abc import abstractmethod
 from collections import OrderedDict
 
-<<<<<<< HEAD
 from madgui.util import yaml
-# TODO: drop madx_units - just save the units into the YAML file?
-from madgui.core.unit import madx_units
-=======
-from madgui.resource import yaml
->>>>>>> 7737bcba
 
 
 class DataStore:
