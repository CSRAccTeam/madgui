--- conflicted
+++ resolved
@@ -7,13 +7,8 @@
 
 import numpy as np
 
-<<<<<<< HEAD
 from madgui.qt import QtGui, load_ui
-from madgui.core.unit import madx_units
-=======
-from madgui.qt import QtGui, uic
-from madgui.core.unit import ui_units, to_ui
->>>>>>> 7737bcba
+from madgui.core.unit import ui_units
 from madgui.widget.tableview import ColumnInfo, ExtColumnInfo
 
 from madgui.util.collections import List
