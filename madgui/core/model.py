--- conflicted
+++ resolved
@@ -20,13 +20,6 @@
 from cpymad.types import Expression
 
 from madgui.core.base import Object, Signal, Cache
-<<<<<<< HEAD
-from madgui.core.unit import (madx_units, ui_units, from_config, isclose,
-                              number_types)
-=======
-from madgui.resource import yaml
-from madgui.resource.file import FileResource
->>>>>>> 7737bcba
 from madgui.util.datastore import DataStore
 from madgui.util import yaml
 
