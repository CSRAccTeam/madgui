--- conflicted
+++ resolved
@@ -27,6 +27,14 @@
 
 # exported symbols
 __all__ = ['NotebookFrame']
+
+
+def monospace(pt_size):
+    """Return a monospace font."""
+    return wx.Font(pt_size,
+                   wx.FONTFAMILY_MODERN,
+                   wx.FONTSTYLE_NORMAL,
+                   wx.FONTWEIGHT_NORMAL)
 
 
 class NotebookFrame(wx.Frame):
@@ -94,16 +102,9 @@
             wx.aui.EVT_AUINOTEBOOK_PAGE_CLOSE,
             self.OnPageClose,
             source=self.notebook)
-        self.CreateStatusBar()
-<<<<<<< HEAD
-=======
-        monospace = wx.Font(10,
-                            wx.FONTFAMILY_MODERN,
-                            wx.FONTSTYLE_NORMAL,
-                            wx.FONTWEIGHT_NORMAL)
-        self.GetStatusBar().SetFont(monospace)
-
->>>>>>> 2857a055
+        statusbar = self.CreateStatusBar()
+        statusbar.SetFont(monospace(10))
+
         # create menubar and listen to events:
         self.SetMenuBar(self._CreateMenu())
         # Create a command tab
@@ -191,11 +192,7 @@
         panel.SetSizer(sizer)
         textctrl = wx.TextCtrl(panel, wx.ID_ANY,
                                style=wx.TE_MULTILINE|wx.TE_READONLY)
-        monospace = wx.Font(10,
-                            wx.FONTFAMILY_MODERN,
-                            wx.FONTSTYLE_NORMAL,
-                            wx.FONTWEIGHT_NORMAL)
-        textctrl.SetFont(monospace)
+        textctrl.SetFont(monospace(10))
         sizer.Add(textctrl, 1, wx.EXPAND)
         nb.AddPage(panel, "Log", select=True)
         self._log_ctrl = textctrl
