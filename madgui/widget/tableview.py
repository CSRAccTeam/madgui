"""
Table widget specified by column behaviour.
"""

from inspect import getmro

from madgui.qt import QtCore, QtGui, Qt
<<<<<<< HEAD
from madgui.core.base import Signal
from madgui.core.unit import to_ui, from_ui
=======
from madgui.core.base import Object, Signal
from madgui.core.unit import to_ui, from_ui, ui_units
>>>>>>> 83c33f84
from madgui.util.layout import HBoxLayout
from madgui.util.misc import rw_property
from madgui.util.collections import List
from madgui.util.enum import Enum
from madgui.widget.spinbox import QuantitySpinBox
from madgui.widget.quantity import DoubleValidator as _DoubleValidator

import madgui.core.unit as unit
import madgui.core.config as config


__all__ = [
    'ColumnInfo',
    'TableModel',
    'TableView',
]


# TODO: more consistent behaviour/feel of controls: Quantity vs Bare


# data role, see: http://doc.qt.io/qt-5/qt.html#ItemDataRole-enum
ROLES = {
    # general purpose roles
    Qt.DisplayRole:                 'display',
    Qt.DecorationRole:              'decoration',
    Qt.EditRole:                    'edit',
    Qt.ToolTipRole:                 'toolTip',
    Qt.StatusTipRole:               'statusTip',
    Qt.WhatsThisRole:               'whatsThis',
    Qt.SizeHintRole:                'sizeHint',
    # appearance and meta data
    Qt.FontRole:                    'font',
    Qt.TextAlignmentRole:           'textAlignment',
    Qt.BackgroundRole:              'background',
    Qt.BackgroundColorRole:         'backgroundColor',
    Qt.ForegroundRole:              'foreground',
    #Qt.TextColorRole:               'textColor',   # = ForegroundRole
    Qt.CheckStateRole:              'checkState',
    Qt.InitialSortOrderRole:        'initialSortOrder',
    # Accessibility roles
    Qt.AccessibleTextRole:          'accessibleText',
    Qt.AccessibleDescriptionRole:   'accessibleDescription',
}


def lift(value):
    return value if callable(value) else lambda cell: value


class ColumnInfo:

    """Column specification for a table widget."""

    def __init__(self, title, getter, setter=None,
                 resize=None, padding=0, convert=False,
                 checkable=None, checked=None, setChecked=None,
                 textcolor=None, mutable=None, sizeHint=None,
                 delegate=None):
        """
        :param str title: column title
        :param callable getter: item -> value
        :param QtGui.QHeaderView.ResizeMode resize:
        :param int padding:
        """
        # column globals:
        self.title = title
        self.resize = resize
        self.padding = padding
        # value accessors
        self.getter = getter or (lambda x: x)
        self.setter = setter
        self.convert = convert
<<<<<<< HEAD
        # method overrides:
        if checked is not None: self.checked = checked
        if setChecked is not None: self.setChecked = setChecked
        # simple values
        if mutable is None: mutable = setter is not None
        self.mutable = lift(mutable)
        self.textcolor = lift(textcolor)
        # Can be passed in as static values or functions (F: cell -> X)
        if delegate is not None: self.delegate = lift(delegate)
        if sizeHint is not None: self.sizeHint = lift(sizeHint)
        if checkable is not None: self.checkable = lift(checkable)

    # QAbstractTableModel queries

    def flags(self, cell):
        flags = Qt.ItemIsSelectable | Qt.ItemIsEnabled
        if cell.checkable:
            flags |= Qt.ItemIsUserCheckable
        if not isinstance(cell.delegate, BoolDelegate):
            # Otherwise always editable with ReadOnlyDelegate
            flags |= Qt.ItemIsEditable
        return flags

    # role queries

    def display(self, cell):
        """Render the value as string."""
        return cell.delegate.display(cell.value)

    def edit(self, cell):
        """Obtain value for the editor."""
        return cell.delegate.edit(cell)

    def checkState(self, cell):
        checked = cell.checked
        if checked is None:
            return None
        return Qt.Checked if checked else Qt.Unchecked

    def textAlignment(self, cell):
        return cell.delegate.textAlignment(cell)
=======
        if types is not None:
            self.types = types
        if setter is not None:
            self.kwargs.setdefault('editable', True)
        if convert is True:
            self.title += '/' + ui_units.label(getter)
>>>>>>> 83c33f84

    def foreground(self, cell):
        color = cell.textcolor
        if color is not None:
            return QtGui.QBrush(color)

    # value type

    def editable(self, cell):
        return self.mutable and not isinstance(cell.delegate, BoolDelegate)

    def checkable(self, cell):
        return self.mutable and isinstance(cell.delegate, BoolDelegate)

    def delegate(self, cell):
        return lookupDelegate(cell.value)

    # value queries

    def value(self, cell):
        if isinstance(self.getter, str):
            value = getattr(cell.item, self.getter)
        else:
            value = self.getter(*self.getter_args(cell))
        return cell.to_ui(value)

    def checked(self, cell):
        if isinstance(cell.delegate, BoolDelegate):
            return bool(cell.value)

    def name(self, cell):
        convert = self.convert
        if convert:
            if isinstance(convert, str):
                return getattr(cell.item, convert)
            elif callable(convert):
                return convert(cell.item)
            else:
                # NOTE: incompatible with custom getters/setters
                return self.getter

    # edit requests:

    def setValue(self, cell, value):
        self.setter(*self.setter_args(
            cell, cell.from_ui(value)))

    def setChecked(self, cell, value):
        """Implement setting BoolDelegate via checkbox."""
        self.setter(*self.setter_args(
            cell, value))

    # internal

    def getter_args(self, cell):
        return (cell.item,)

    def setter_args(self, cell, value):
        return (cell.model.rows, cell.row, value)


class ExtColumnInfo(ColumnInfo):

    def getter_args(self, cell):
        return (cell.model.context, cell.item, cell.row)

    def setter_args(self, cell, value):
        return (cell.model.context, cell.item, cell.row, value)


class TableCell:

    """
    Proxy class for accessing contents/properties of a table cell. Queries
    properties from the associated :class`ColumnInfo` and caches the result
    as attribute.
    """

    def __init__(self, model, index):
        self.model = model
        self.index = index
        self.row = row = index.row()
        self.col = col = index.column()
        self.info = model.columns[col]
        self.item = model.rows[row]

    # Fetch properties by invoking associated ColumnInfo methods, cache
    # results automatically as attributes, e.g.: value/delegate/name
    def __getattr__(self, key):
        fn = getattr(self.info, key)
        try:
            val = fn(self)
        except AttributeError as e:     # unshadow AttributeError!
            raise Exception() from e
        setattr(self, key, val)
        return val

    # misc

    def from_ui(self, value):
        return from_ui(self.name, value)

    def to_ui(self, value):
        return to_ui(self.name, value)

    def setData(self, value, role):
        if role == Qt.EditRole and self.editable:
            self.info.setValue(self, value)
            return True
        if role == Qt.CheckStateRole and self.checkable:
            self.info.setChecked(self, value == Qt.Checked)
            return True
        return False


class TableModel(QtCore.QAbstractTableModel):

    """
    Table data model.

    Column specifications are provided as :class:`ColumnInfo` instances. The
    data can be accessed and changed via the list-like :attribute:`rows`.
    """

    baseFlags = Qt.ItemNeverHasChildren

    def __init__(self, columns, data=None, context=None):
        super().__init__()
        self.columns = columns
        self.context = context if context is not None else self
        self._rows = List() if data is None else data
        self._rows.update_before.connect(self._update_prepare)
        self._rows.update_after.connect(self._update_finalize)

    def _update_prepare(self, slice, old_values, new_values):
        simple = slice.step is None or slice.step == 1
        parent = QtCore.QModelIndex()
        num_old = len(old_values)
        num_new = len(new_values)
        start = slice.start or 0
        if simple and num_old == 0 and num_new > 0:
            stop = start+num_new-1
            self.beginInsertRows(parent, start, stop)
        elif simple and num_old > 0 and num_new == 0:
            stop = start+num_old-1
            self.beginRemoveRows(parent, start, stop)
        elif simple and num_old == num_new:
            pass
        else:
            self.beginResetModel()

    def _update_finalize(self, slice, old_values, new_values):
        simple = slice.step is None or slice.step == 1
        num_old = len(old_values)
        num_new = len(new_values)
        if simple and num_old == 0 and num_new > 0:
            self.endInsertRows()
        elif simple and num_old > 0 and num_new == 0:
            self.endRemoveRows()
        elif simple and num_old == num_new:
            start = slice.start or 0
            stop = start + num_old
            self.dataChanged.emit(
                self.createIndex(start, 0),
                self.createIndex(stop, self.columnCount()-1))
        else:
            self.endResetModel()

    # data accessors

    @property
    def rows(self):
        return self._rows

    @rows.setter
    def rows(self, rows):
        self._rows[:] = rows

    # QAbstractTableModel overrides

    def columnCount(self, parent=None):
        return len(self.columns)

    def rowCount(self, parent=None):
        return len(self.rows)

    def data(self, index, role=Qt.DisplayRole):
        if index.isValid() and role in ROLES:
            return getattr(TableCell(self, index), ROLES[role], None)
        return super().data(index, role)

    def flags(self, index):
        if index.isValid():
            return TableCell(self, index).flags
        return super().flags(index)

    def headerData(self, section, orientation, role=Qt.DisplayRole):
        if orientation == Qt.Horizontal and role == Qt.DisplayRole:
            return self.columns[section].title

    def setData(self, index, value, role=Qt.EditRole):
        if not index.isValid():
            return False
        changed = TableCell(self, index).setData(value, role)
        if changed:
            # NOTE: technically redundant due to self._update_finalize:
            self.dataChanged.emit(index, index)
        return changed


class TableView(QtGui.QTableView):

    """A table widget using a :class:`TableModel` to handle the data."""

    _default_resize_modes = [QtGui.QHeaderView.ResizeToContents,
                             QtGui.QHeaderView.Stretch]

    selectionChangedSignal = Signal()

    allow_delete = False

    def __init__(self, parent=None, columns=None, data=None, context=None, **kwargs):
        """Initialize with list of :class:`ColumnInfo`."""
        super().__init__(parent, **kwargs)
        self.verticalHeader().hide()
        self.setItemDelegate(TableViewDelegate())
        self.setAlternatingRowColors(True)
        if columns is not None:
            self.set_columns(columns, data, context)
        config.number.changed.connect(self.format_changed)

    def format_changed(self):
        # NOTE: this is only okay as long as there is only a single view for
        # each model (otherwise the signals will be emitted multiple times!):
        self.model().layoutAboutToBeChanged.emit()
        self.model().layoutChanged.emit()

    def set_columns(self, columns, data=None, context=None):
        self.setModel(TableModel(columns, data, context))
        for index, column in enumerate(columns):
            resize = (self._default_resize_modes[index > 0]
                      if column.resize is None
                      else column.resize)
            self.horizontalHeader().setSectionResizeMode(index, resize)

    def selectionChanged(self, selected, deselected):
        super().selectionChanged(selected, deselected)
        self.selectionChangedSignal.emit()

    @property
    def rows(self):
        """List-like access to the data."""
        return self.model().rows

    @rows.setter
    def rows(self, rows):
        """List-like access to the data."""
        self.model().rows = rows

    def removeSelectedRows(self):
        rows = {idx.row() for idx in self.selectedIndexes()}
        # TODO: delete all in one operation
        for row in sorted(rows, reverse=True):
            # TODO: these should be called from the model…
            del self.model().rows[row]
            #self.model().beginRemoveRows(self.rootIndex(), row, row)
            #self.model().endRemoveRows()

    def keyPressEvent(self, event):
        if self.state() == QtGui.QAbstractItemView.NoState:
            if event.key() in (Qt.Key_Delete, Qt.Key_Backspace) \
                    and self.allow_delete:
                self.removeSelectedRows()
                event.accept()
                return
        super().keyPressEvent(event)

    def connectButtons(self, remove, clear=None):
        if remove:
            self.allow_delete = True
            update = lambda: remove.setEnabled(bool(self.selectedIndexes()))
            remove.clicked.connect(self.removeSelectedRows)
            self.selectionChangedSignal.connect(update)
            update()
        if clear:
            self.allow_delete = True
            update = lambda: clear.setEnabled(bool(self.rows))
            clear.clicked.connect(self.rows.clear)
            self.selectionChangedSignal.connect(update)
            self.rows.update_after.connect(update)
            update()

    def _columnContentWidth(self, column):
        return max(self.sizeHintForColumn(column),
                   self.horizontalHeader().sectionSizeHint(column))

    def sizeHint(self):
        content_width = sum(map(self._columnContentWidth,
                                range(len(self.model().columns))))
        margins_width = (self.contentsMargins().left() +
                         self.contentsMargins().right())
        scrollbar_width = self.verticalScrollBar().width()
        total_width = (margins_width +
                       content_width +
                       scrollbar_width)
        height = super().sizeHint().height()
        return QtCore.QSize(total_width, height)

    def sizeHintForColumn(self, column):
        return (super().sizeHintForColumn(column)
                + self.model().columns[column].padding)


class TableViewDelegate(QtGui.QStyledItemDelegate):

    def delegate(self, index):
        cell = TableCell(index.model(), index)
        return cell.delegate if cell.editable else ReadOnlyDelegate()

    def createEditor(self, parent, option, index):
        return self.delegate(index).createEditor(parent, option, index)

    def setEditorData(self, editor, index):
        return self.delegate(index).setEditorData(editor, index)

    def setModelData(self, editor, model, index):
        return self.delegate(index).setModelData(editor, model, index)

    def updateEditorGeometry(self, editor, option, index):
        return self.delegate(index).updateEditorGeometry(editor, option, index)


# Value types

class ItemDelegate(QtGui.QStyledItemDelegate):

    """Wrap a value of a specific type for string rendering and editting."""

    default = ""
    fmtspec = ''

    def __init__(self, *,
                 default=None,
                 fmtspec=None,
                 ):
        """Store the value."""
        super().__init__()
        if default is not None: self.default = default
        if fmtspec is not None: self.fmtspec = fmtspec

    def display(self, value):
        """Render the value as string."""
        if value is None:
            return ""
        return format(value, self.fmtspec)

    def edit(self, cell):
        return self.default if cell.value is None else cell.value

    def textAlignment(self, cell):
        return Qt.AlignLeft | Qt.AlignVCenter


class StringDelegate(ItemDelegate):

    """Bare string value."""

    pass


class FloatValue(ItemDelegate):

    """Float value."""

    default = 0.0

    def textAlignment(self, cell):
        return Qt.AlignRight | Qt.AlignVCenter

    @rw_property
    def fmtspec(self):
        return config.number.fmtspec

    # QStyledItemDelegate

    # TODO: *infer* number of decimals from the value in a sensible manner
    # TODO: use same inference for ordinary FloatValue's as well

    def createEditor(self, parent, option, index):
        editor = QtGui.QLineEdit(parent)
        editor.setFrame(False)
        editor.setValidator(DoubleValidator())
        editor.setAlignment(Qt.Alignment(index.data(Qt.TextAlignmentRole)))
        return editor

    def setEditorData(self, editor, index):
        value = index.data(Qt.DisplayRole)
        editor.setText(value)

    def setModelData(self, editor, model, index):
        value = editor.text()
        try:
            parsed = float(value)
        except ValueError:
            parsed = None
        model.setData(index, parsed)


class IntDelegate(ItemDelegate):

    """Integer value."""

    default = 0

    def textAlignment(self, cell):
        return Qt.AlignRight | Qt.AlignVCenter

    # NOTE: This class is needed to create a spinbox without
    # `editor.setFrame(False)` which causes a display bug: display value is
    # still shown, partially covered by the spin buttons.

    def createEditor(self, parent, option, index):
        editor = QtGui.QSpinBox(parent)
        editor.setRange(-(1<<30), +(1<<30))
        editor.setAlignment(Qt.Alignment(index.data(Qt.TextAlignmentRole)))
        return editor

    def setEditorData(self, editor, index):
        value = index.data(Qt.EditRole)
        editor.setValue(value)

    def setModelData(self, editor, model, index):
        value = editor.text()
        try:
            parsed = int(value)
        except ValueError:
            parsed = None
        model.setData(index, parsed)


class BoolDelegate(ItemDelegate):

    """Boolean value."""

    # FIXME: distinguish `None` values, gray out?
    default = False


# TODO: use UI units
class QuantityDelegate(FloatValue):

    def __init__(self, unit=None):
        super().__init__()
        self.unit = unit

    def display(self, value):
        if value is None:
            return "" if self.unit is None else unit.get_raw_label(self.unit)
        if isinstance(value, (float, unit.units.Quantity)):
            return unit.format_quantity(value, self.fmtspec)
        return format(value)

    # QStyledItemDelegate

    def createEditor(self, parent, option, index):
        return QuantitySpinBox(parent, unit=self.unit)

    def setEditorData(self, editor, index):
        editor.set_quantity_checked(index.data(Qt.EditRole))
        editor.selectAll()

    def setModelData(self, editor, model, index):
        model.setData(index, editor.quantity)


class ListDelegate(ItemDelegate):

    """List value."""

    def display(self, value):
        return '[{}]'.format(
            ", ".join(map(self.formatValue, value)))

    def formatValue(self, value):
        return lookupDelegate(value).display(value)

    def textAlignment(self, cell):
        return Qt.AlignRight | Qt.AlignVCenter

    # QStyledItemDelegate

    # TODO: select sections individually, cycle through with <Tab>
    # TODO: adjust increase editor size while typing? (so prefix/suffix will
    # always be directly after the edit text)
    # TODO: use QDoubleSpinBox for current section? Show other parts as
    # prefix/suffix
    # TODO: intercept and handle <Enter>

    def createEditor(self, parent, option, index):
        editor = AffixLineEdit(parent)
        editor.prefix.setText('[')
        editor.suffix.setText(']')
        return editor

    def setEditorData(self, editor, index):
        text = index.data().lstrip('[').rstrip(']')
        editor.edit.setText(text)
        editor.edit.selectAll()

    def setModelData(self, editor, model, index):
        value = editor.edit.text()
        items = [unit.from_config(item) for item in value.split(',')]
        model.setData(index, items)


class EnumDelegate(StringDelegate):

    # QStyledItemDelegate

    def createEditor(self, parent, option, index):
        enum = type(index.data())
        editor = QtGui.QComboBox(parent)
        editor.setEditable(not enum._strict)
        return editor

    def setEditorData(self, editor, index):
        enum = type(index.data())
        editor.clear()
        editor.addItems(enum._values)
        editor.setCurrentIndex(editor.findText(str(index.data())))

    def setModelData(self, editor, model, index):
        enum = type(index.data())
        value = editor.currentText()
        model.setData(index, enum(value))


TYPES = {                   # default {type: value proxy} mapping
    object: ItemDelegate(),
    float: QuantityDelegate(),
    int: IntDelegate(),
    bool: BoolDelegate(),
    str: StringDelegate(),
    bytes: StringDelegate(),
    list: ListDelegate(),                       # TODO: VECTOR vs MATRIX…
    unit.units.Quantity: QuantityDelegate(),
    Enum: EnumDelegate(),
}


# lookupDelegate

def lookupDelegate(value):
    return TYPES[_get_best_base(value.__class__, TYPES)]


def _get_best_base(cls, bases):
    bases = tuple(base for base in bases if issubclass(cls, base))
    mro = getmro(cls)
    return min(bases, key=(mro + bases).index)


# Editors

class ReadOnlyDelegate(QtGui.QStyledItemDelegate):

    def createEditor(self, parent, option, index):
        editor = QtGui.QLineEdit(parent)
        #editor.setFrame(False)
        editor.setReadOnly(True)
        editor.setAlignment(Qt.Alignment(index.data(Qt.TextAlignmentRole)))
        return editor

    def setEditorData(self, editor, index):
        editor.setText(index.data(Qt.DisplayRole))
        editor.selectAll()

    def setModelData(self, editor, model, index):
        pass


class DoubleValidator(_DoubleValidator):

    def validate(self, text, pos):
        # Allow to delete values
        if not text:
            return (QtGui.QValidator.Acceptable, text, pos)
        return super().validate(text, pos)


class AffixLineEdit(QtGui.QWidget):

    """Single-line edit control with prefix/suffix text."""

    def __init__(self, *args, **kwargs):
        super().__init__(*args, **kwargs)
        self.prefix = QtGui.QLabel()
        self.suffix = QtGui.QLabel()
        self.edit = QtGui.QLineEdit()
        self.edit.setFrame(False)
        layout = HBoxLayout([
            self.prefix,
            self.edit,
            self.suffix,
        ])
        layout.setContentsMargins(0, 0, 0, 0)
        self.setLayout(layout)
        self.setAutoFillBackground(True)

    def focusInEvent(self, event):
        self.edit.setFocus()
        event.accept()<|MERGE_RESOLUTION|>--- conflicted
+++ resolved
@@ -5,13 +5,8 @@
 from inspect import getmro
 
 from madgui.qt import QtCore, QtGui, Qt
-<<<<<<< HEAD
 from madgui.core.base import Signal
-from madgui.core.unit import to_ui, from_ui
-=======
-from madgui.core.base import Object, Signal
 from madgui.core.unit import to_ui, from_ui, ui_units
->>>>>>> 83c33f84
 from madgui.util.layout import HBoxLayout
 from madgui.util.misc import rw_property
 from madgui.util.collections import List
@@ -85,7 +80,6 @@
         self.getter = getter or (lambda x: x)
         self.setter = setter
         self.convert = convert
-<<<<<<< HEAD
         # method overrides:
         if checked is not None: self.checked = checked
         if setChecked is not None: self.setChecked = setChecked
@@ -97,6 +91,7 @@
         if delegate is not None: self.delegate = lift(delegate)
         if sizeHint is not None: self.sizeHint = lift(sizeHint)
         if checkable is not None: self.checkable = lift(checkable)
+        if convert is True: self.title += '/' + ui_units.label(getter)
 
     # QAbstractTableModel queries
 
@@ -127,14 +122,6 @@
 
     def textAlignment(self, cell):
         return cell.delegate.textAlignment(cell)
-=======
-        if types is not None:
-            self.types = types
-        if setter is not None:
-            self.kwargs.setdefault('editable', True)
-        if convert is True:
-            self.title += '/' + ui_units.label(getter)
->>>>>>> 83c33f84
 
     def foreground(self, cell):
         color = cell.textcolor
