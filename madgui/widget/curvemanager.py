"""
Dialog for managing shown curves.
"""

import os

<<<<<<< HEAD
from madgui.qt import Qt, QtGui, load_ui
from madgui.core.unit import madx_units
=======
from madgui.qt import Qt, QtGui, uic
from madgui.core.unit import from_ui
>>>>>>> 7737bcba
from madgui.widget.tableview import ExtColumnInfo, StringValue
from madgui.widget.filedialog import getOpenFileName


class CheckedStringValue(StringValue):

    """String value with checkbox."""

    default = False

    def __init__(self, mgr, _, idx):
        self.mgr = mgr
        self.idx = idx
        super().__init__(get_curve_name(mgr, mgr.available[idx], idx),
                         editable=True)

    def checked(self):
        return get_curve_show(self.mgr, self.mgr.available[self.idx], self.idx)

    def flags(self):
        base_flags = super().flags()
        return base_flags | Qt.ItemIsEditable | Qt.ItemIsUserCheckable

    def setData(self, value, role):
        mgr = self.mgr
        idx = self.idx
        val = self.mgr.available[idx]
        if role == Qt.CheckStateRole:
            set_curve_show(mgr, val, idx, value == Qt.Checked)
            return True
        elif role == Qt.EditRole:
            set_curve_name(mgr, val, idx, value)
            return True
        return super().setData(value, role)


def get_curve_name(mgr, curve, i):
    name, data = curve
    return name

def set_curve_name(mgr, curve, i, name):
    _, data = curve
    mgr.available[i] = (name, data)

def get_curve_show(mgr, curve, i):
    return i in mgr.selected

def set_curve_show(mgr, curve, i, show):
    shown = i in mgr.selected
    if show and not shown:
        mgr.selected.append(i)
    elif not show and shown:
        mgr.selected.remove(i)


class CurveManager(QtGui.QWidget):

    ui_file = 'curvemanager.ui'

    columns = [
        ExtColumnInfo("curves", CheckedStringValue,
                      resize=QtGui.QHeaderView.Stretch),
    ]

    def __init__(self, scene):
        super().__init__()
        self.scene = scene
        self.available = scene.loaded_curves
        self.selected = scene.shown_curves
        self.folder = scene.model.path
        load_ui(self, __package__, self.ui_file)
        self.init_controls()
        self.connect_signals()

    def init_controls(self):
        self.tab.horizontalHeader().setHighlightSections(False)
        self.tab.setSelectionBehavior(QtGui.QAbstractItemView.SelectRows)
        self.tab.setSelectionMode(QtGui.QAbstractItemView.ExtendedSelection)
        self.tab.set_columns(self.columns, self.available, self)

    def connect_signals(self):
        self.btn_save.clicked.connect(self.on_btn_save)
        self.btn_load.clicked.connect(self.on_btn_load)
        self.tab.connectButtons(self.btn_remove)

    @property
    def data(self):
        return self.tab.rows

    def on_btn_save(self):
        data = {
            curve.y_name: curve.get_ydata()
            for curve in self.scene.twiss_curves.items
        }
        curve = next(iter(self.scene.twiss_curves.items))
        data[curve.x_name] = curve.get_xdata()
        data = from_ui(data)
        self.scene.snapshot_num += 1
        name = "snapshot {}".format(self.scene.snapshot_num)
        self.available.append((name, data))
        self.tab.edit(self.tab.model().index(len(self.available)-1, 0))

    def on_btn_load(self):
        filename = getOpenFileName(
            self.window(), 'Open data file for comparison',
            self.folder, self.dataFileFilters)
        if filename:
            self.folder, basename = os.path.split(filename)
            data = self.load_file(filename)
            self.available.append((basename, data))

    dataFileFilters = [
        ("Text files", "*.txt", "*.dat"),
        ("TFS tables", "*.tfs", "*.twiss"),
    ]

    def load_file(self, filename):
        from madgui.util.table import read_table, read_tfsfile
        if filename.lower().rsplit('.')[-1] not in ('tfs', 'twiss'):
            return read_table(filename)
        model = self.scene.model
        table = read_tfsfile(filename)
        data = table.copy()
        # TODO: this should be properly encapsulated:
        if 'sig11' in data:
            data['envx'] = data['sig11'] ** 0.5
        elif 'betx' in data:
            # FIXME TODO: use position-dependent emittances…
            try:
                ex = table.summary['ex']
            except ValueError:
                ex = model.ex()
            data['envx'] = (data['betx'] * ex) ** 0.5
        if 'sig33' in data:
            data['envy'] = data['sig33']**0.5
        elif 'bety' in data:
            try:
                ey = table.summary['ey']
            except ValueError:
                ey = model.ey()
            data['envy'] = (data['bety'] * ey) ** 0.5
        return data<|MERGE_RESOLUTION|>--- conflicted
+++ resolved
@@ -4,13 +4,8 @@
 
 import os
 
-<<<<<<< HEAD
 from madgui.qt import Qt, QtGui, load_ui
-from madgui.core.unit import madx_units
-=======
-from madgui.qt import Qt, QtGui, uic
 from madgui.core.unit import from_ui
->>>>>>> 7737bcba
 from madgui.widget.tableview import ExtColumnInfo, StringValue
 from madgui.widget.filedialog import getOpenFileName
 
