--- conflicted
+++ resolved
@@ -78,13 +78,6 @@
         self.views = []
         self.createMenu()
         self.createControls()
-<<<<<<< HEAD
-        self.configure()
-=======
-        self.initPos()
-
-    def initPos(self):
->>>>>>> a389a63e
         self.resize(*self.config.mainwindow.init_size)
         self.move(*self.config.mainwindow.init_pos)
 
