--- conflicted
+++ resolved
@@ -26,7 +26,7 @@
     # TODO: merge this with madgui.online.api.ParamInfo
 
     def __init__(self, name, value, expr=None, inform=0, mutable=True,
-                 dtype=None):
+                 dtype=None, var_type=1):
         self.name = name
         self.value = value
         self.expr = expr
@@ -34,6 +34,7 @@
         self.mutable = mutable
         self.unit = ui_units.label(name, value)
         self.dtype = dtype
+        self.var_type = var_type
 
 
 def get_unit(cell):
@@ -194,7 +195,7 @@
     if isinstance(par.value, list):
         return [
             ParamInfo('[{}]'.format(idx), val, expr, par.inform,
-                      dtype=par.dtype)
+                      dtype=par.dtype, var_type=par.var_type)
             for idx, (val, expr) in enumerate(zip(par.value, par.expr))
         ]
     return par_rows(cell)
@@ -226,8 +227,12 @@
             par_columns)
 
 
+def get_var_name(cell):
+    parts = cell.data.name.split('_')
+    return "_".join(parts[:1] + list(map(str.upper, parts[1:])))
+
 def is_var_mutable(cell):
-    return cell.data.inform > 0
+    return cell.data.var_type > 0
 
 
 def par_rows(cell):
@@ -236,8 +241,7 @@
         model = cell.context._model
         globals = model.globals
         return [
-            ParamInfo(k.upper(), p.value, p.expr, inform=p.inform)
-            for k in model.madx.expr_vars(expr)
+            p for k in model.madx.expr_vars(expr)
             for p in [globals.cmdpar[k]]
             if p.inform > 0
         ]
@@ -255,7 +259,7 @@
 
 par_columns = []
 par_columns.extend([
-    ColumnInfo("Name", 'name', rows=par_rows, columns=par_columns),
+    ColumnInfo("Name", get_var_name, rows=par_rows, columns=par_columns),
     ColumnInfo("Value", 'value', set_par_value, padding=50,
                mutable=is_var_mutable),
     ColumnInfo("Unit", lambda c: None, mutable=False),
@@ -303,42 +307,21 @@
     ]
 
 
-<<<<<<< HEAD
-def get_var_name(cell):
-    parts = cell.item.name.split('_')
-    return "_".join(parts[:1] + list(map(str.upper, parts[1:])))
-
-def is_var_mutable(cell):
-    return cell.item.var_type > 0
-=======
-
 var_columns = []
 var_columns.extend([
-    ColumnInfo("Name", 'name', rows=par_rows, columns=var_columns),
+    ColumnInfo("Name", get_var_name, rows=par_rows, columns=var_columns),
     ColumnInfo("Value", 'value', set_value, padding=50,
                mutable=is_var_mutable),
     ColumnInfo("Expression", 'expr', set_expr, padding=50,
                mutable=True,
                resize=QtGui.QHeaderView.ResizeToContents),
 ])
->>>>>>> bc4f6405
 
 
 # TODO: merge with CommandEdit (by unifying the globals API on cpymad side?)
 class GlobalsEdit(ParamTable):
 
-<<<<<<< HEAD
-    columns = [
-        ColumnInfo("Name", get_var_name),
-        ColumnInfo("Value", 'value', set_value, padding=50,
-                   mutable=is_var_mutable),
-        ColumnInfo("Expression", 'expr', set_expr, padding=50,
-                   mutable=True,
-                   resize=QtGui.QHeaderView.ResizeToContents),
-    ]
-=======
     columns = var_columns
->>>>>>> bc4f6405
 
     def __init__(self, model):
         super().__init__(self._fetch, model.update_globals, model=model)
