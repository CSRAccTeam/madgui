--- conflicted
+++ resolved
@@ -3,7 +3,7 @@
 """
 
 from madgui.qt import QtGui, Qt
-from madgui.core.unit import ui_units, to_ui, from_ui
+from madgui.core.unit import madx_units, ui_units, convert
 
 import madgui.widget.tableview as tableview
 
@@ -27,23 +27,14 @@
         editable = datastore.mutable(key)
         textcolor = Qt.black if editable else Qt.darkGray
         self.proxy = tableview.makeValue(
-<<<<<<< HEAD
-            value=units.strip_unit(key, value) if units else value,
-            default=units.strip_unit(key, default) if units else default,
-=======
-            value=to_ui(key, value),
-            default=to_ui(key, default),
->>>>>>> 7737bcba
+            value=convert(madx_units, units, key, value) if units else value,
+            default=convert(madx_units, units, key, default) if units else default,
             editable=editable,
             textcolor=textcolor)
         self.proxy.dataChanged.connect(self.on_edit)
 
     def on_edit(self, value):
-<<<<<<< HEAD
-        self.datastore.update({self.name: self.units.add_unit(self.name, value)})
-=======
-        self.datastore.update({self.name: from_ui(self.name, value)})
->>>>>>> 7737bcba
+        self.datastore.update({self.name: convert(self.units, madx_units, self.name, value)})
 
     def __repr__(self):
         return "{}({}={})".format(
