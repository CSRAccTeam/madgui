--- conflicted
+++ resolved
@@ -25,11 +25,7 @@
 include_package_data = true
 python_requires = >=3.6
 install_requires =
-<<<<<<< HEAD
-    cpymad>=1.4.1
-=======
     cpymad>=1.1.2
->>>>>>> cbb3a48e
     docopt
     matplotlib
     numpy
