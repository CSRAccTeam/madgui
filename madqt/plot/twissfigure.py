--- conflicted
+++ resolved
@@ -8,13 +8,8 @@
 from madqt.qt import QtGui, Qt
 
 from madqt.util.qt import waitCursor
-<<<<<<< HEAD
-from madqt.util.misc import memoize, strip_suffix
-from madqt.util.collections import List
-=======
-from madqt.util.misc import memoize, SingleWindow
+from madqt.util.misc import memoize, strip_suffix, SingleWindow
 from madqt.util.collections import List, maintain_selection
->>>>>>> 4b840373
 from madqt.core.unit import (
     strip_unit, from_config, get_raw_label, allclose)
 from madqt.resource.package import PackageResource
